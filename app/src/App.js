import Container from "@material-ui/core/Container"
import Link from '@material-ui/core/Link'
import Debug from "debug"
import { useCallback, useEffect } from "react"
import { Navigate, Route, Routes, useNavigate, useParams } from "react-router"
import { BrowserRouter } from "react-router-dom"
import AppBar from "./components/AppBar"
import ToolBar from "./components/ToolBar"
import useColabNode from "./hooks/useColabNode"
import useIPFS from "./hooks/useIPFS"
import Creator from "./pages/Create"
import Feed from "./pages/Feed"
import Home from "./pages/Home"
import ResultViewer from "./pages/ResultViewer"






const debug = Debug("AppContainer");

const App = () => (
    <BrowserRouter>
        <Pollinations />
    </BrowserRouter>
)

const Pollinations = () => {
    const { node, overrideContentID, overrideNodeID } = useColabNode();
    debug("got colab node info", node);

    const navigate = useNavigate()

    const navigateToNode = useCallback((contentID) => {
        if (contentID)
            overrideContentID(contentID)
        if (node?.nodeID)
            navigate(`/n/${node.nodeID}`)
        else {
            history.go(0)
            console.error("For some reason NodeID is not set...", node)
        }
    }, [node?.nodeID])

    return (<>
        {/* Nav Bar     */}
        <AppBar />
        {/* Children that get IPFS state */}
        <Container maxWidth="md" >
            <Routes>
                <Route path='n/:nodeID' element={<NodeWithData node={node} overrideNodeID={overrideNodeID} />} />
                <Route path='p/:contentID/*' element={<ModelRoutes node={node} navigateToNode={navigateToNode} />} />
                <Route path='c/:selected' element={<HomeWithData />} />
<<<<<<< HEAD
                <Route path='*' element={<Feed />} />
=======
                <Route path='feed' element={<Feed />} />
>>>>>>> d573f4c7
                <Route index element={<Navigate replace to="c/Anything" />} />
            </Routes>
            <More />
        </Container>

        <ToolBar node={node} showNode={navigateToNode} />
    </>)
}

const HomeWithData = () => {
    const ipfs = useIPFS("/ipns/k51qzi5uqu5dhpj5q7ya9le4ru112fzlx9x1jk2k68069wmuy6gps5i4nc8888");

    debug("home ipfs", ipfs);

    return <Home ipfs={ipfs} />
}

const NodeWithData = ({ node, overrideNodeID }) => {
    const ipfs = useIPFS(node.contentID);
    const { nodeID } = useParams();
<<<<<<< HEAD
    // useEffect(() => {
    //     if (nodeID)
    //         overrideNodeID(nodeID)
    // }, [nodeID])

    if (ipfs?.output?.done) return <Navigate to={`/p/${ipfs[".cid"]}`} />

=======
    useEffect(() => {
        if (nodeID)
            overrideNodeID(nodeID)
    }, [nodeID])

    if (ipfs?.output?.done) return <Navigate to={`/p/${ipfs[".cid"]}`} />

>>>>>>> d573f4c7
    return <ResultViewer ipfs={ipfs} />
}

const ModelRoutes = ({ node, navigateToNode }) => {
    const { contentID } = useParams();

    const ipfs = useIPFS(contentID);

    return (
        <Routes>
            <Route index element={<Navigate replace to="view" />} />
            <Route path='view' element={<ResultViewer ipfs={ipfs} />} />
            <Route path='create' element={<Creator ipfs={ipfs} node={node} onSubmit={navigateToNode} />} />
        </Routes>
    )
}

const More = () => <div style={{ margin: '1em auto 4em auto' }}>
    Discuss, get help and contribute on
    <Link href="https://github.com/pollinations/pollinations/discussions" target="_blank"> [ Github ] </Link>
    or <Link href="https://discord.gg/XXd99CrkCr" target="_blank">[ Discord ]</Link>.
</div>

export default App;<|MERGE_RESOLUTION|>--- conflicted
+++ resolved
@@ -52,11 +52,7 @@
                 <Route path='n/:nodeID' element={<NodeWithData node={node} overrideNodeID={overrideNodeID} />} />
                 <Route path='p/:contentID/*' element={<ModelRoutes node={node} navigateToNode={navigateToNode} />} />
                 <Route path='c/:selected' element={<HomeWithData />} />
-<<<<<<< HEAD
-                <Route path='*' element={<Feed />} />
-=======
                 <Route path='feed' element={<Feed />} />
->>>>>>> d573f4c7
                 <Route index element={<Navigate replace to="c/Anything" />} />
             </Routes>
             <More />
@@ -77,15 +73,6 @@
 const NodeWithData = ({ node, overrideNodeID }) => {
     const ipfs = useIPFS(node.contentID);
     const { nodeID } = useParams();
-<<<<<<< HEAD
-    // useEffect(() => {
-    //     if (nodeID)
-    //         overrideNodeID(nodeID)
-    // }, [nodeID])
-
-    if (ipfs?.output?.done) return <Navigate to={`/p/${ipfs[".cid"]}`} />
-
-=======
     useEffect(() => {
         if (nodeID)
             overrideNodeID(nodeID)
@@ -93,7 +80,6 @@
 
     if (ipfs?.output?.done) return <Navigate to={`/p/${ipfs[".cid"]}`} />
 
->>>>>>> d573f4c7
     return <ResultViewer ipfs={ipfs} />
 }
 
