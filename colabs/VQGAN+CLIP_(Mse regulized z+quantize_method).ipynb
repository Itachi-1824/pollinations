--- conflicted
+++ resolved
@@ -32,10 +32,6 @@
     {
       "cell_type": "code",
       "metadata": {
-<<<<<<< HEAD
-        "cellView": "form",
-=======
->>>>>>> 19f3483f
         "id": "pZmCmyKM9fmv"
       },
       "source": [
@@ -419,7 +415,7 @@
         "\n",
         "    # display\n",
         "    display_freq=5,\n",
-        "    seed=None,\n",
+        "    seed=158758,\n",
         "    use_augs = True,\n",
         "    noise_fac= 0.1,\n",
         "\n",
