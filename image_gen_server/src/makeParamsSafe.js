import { MODELS } from './models.js';

/**
 * Sanitizes and adjusts parameters for image generation.
 * @param {{ width: number|null, height: number|null, seed: number|string, model: string, enhance: boolean|string, refine: boolean|string, nologo: boolean|string, negative_prompt: string, nofeed: boolean|string }} params
 * @returns {Object} - The sanitized parameters.
 */
export const makeParamsSafe = ({ width = null, height = null, seed, model = "flux", enhance, refine = false, nologo = false, negative_prompt = "worst quality, blurry", nofeed = false }) => {
    // Sanitize boolean parameters
    const sanitizeBoolean = (value) => value?.toLowerCase?.() === "true" ? true : value?.toLowerCase?.() === "false" ? false : value;
    refine = sanitizeBoolean(refine);
    enhance = sanitizeBoolean(enhance);
    nologo = sanitizeBoolean(nologo);
    nofeed = sanitizeBoolean(nofeed);

    // Ensure model is one of the allowed models or default to "flux"
    const allowedModels = Object.keys(MODELS);
    if (!allowedModels.includes(model)) {
        model = "flux";
    }

<<<<<<< HEAD
    // const sideLength = MODELS[model].idealSideLength;
    // const maxPixels = sideLength * sideLength;
=======
    const sideLength = MODELS[model].maxSideLength;
    const maxPixels = sideLength * sideLength;
>>>>>>> b5026493

    // Ensure width and height are integers or default to sideLength
    width = Number.isInteger(parseInt(width)) ? parseInt(width) : 768;
    height = Number.isInteger(parseInt(height)) ? parseInt(height) : 768;

    // Ensure seed is a valid integer within the allowed range
    const maxSeedValue = 1844674407370955;
    seed = Number.isInteger(parseInt(seed)) ? parseInt(seed) : 42;

    // we want to disable the cache for the random images with seed -1
    let disableCache = false;
    if (seed === -1) {
        seed = Math.floor(20 * Math.random());
        disableCache = true;
    }

    else if (seed < 0 || seed > maxSeedValue) {
        seed = 42;
    }

    // // Adjust dimensions to maintain aspect ratio if exceeding maxPixels
    // if (width * height > maxPixels) {
    //     const ratio = Math.sqrt(maxPixels / (width * height));
    //     width = Math.floor(width * ratio);
    //     height = Math.floor(height * ratio);
    // }



    return { width, height, seed, model, enhance, refine, nologo, negative_prompt, nofeed, disableCache };
};<|MERGE_RESOLUTION|>--- conflicted
+++ resolved
@@ -19,13 +19,8 @@
         model = "flux";
     }
 
-<<<<<<< HEAD
-    // const sideLength = MODELS[model].idealSideLength;
-    // const maxPixels = sideLength * sideLength;
-=======
     const sideLength = MODELS[model].maxSideLength;
     const maxPixels = sideLength * sideLength;
->>>>>>> b5026493
 
     // Ensure width and height are integers or default to sideLength
     width = Number.isInteger(parseInt(width)) ? parseInt(width) : 768;
